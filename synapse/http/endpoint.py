# -*- coding: utf-8 -*-
# Copyright 2014-2016 OpenMarket Ltd
#
# Licensed under the Apache License, Version 2.0 (the "License");
# you may not use this file except in compliance with the License.
# You may obtain a copy of the License at
#
#     http://www.apache.org/licenses/LICENSE-2.0
#
# Unless required by applicable law or agreed to in writing, software
# distributed under the License is distributed on an "AS IS" BASIS,
# WITHOUT WARRANTIES OR CONDITIONS OF ANY KIND, either express or implied.
# See the License for the specific language governing permissions and
# limitations under the License.

<<<<<<< HEAD
from twisted.internet.endpoints import HostnameEndpoint, wrapClientTLS
from twisted.internet import defer
=======
from twisted.internet.endpoints import SSL4ClientEndpoint, TCP4ClientEndpoint
from twisted.internet import defer, reactor
>>>>>>> f023be92
from twisted.internet.error import ConnectError
from twisted.names import client, dns
from twisted.names.error import DNSNameError, DomainError

import collections
import logging
import random
import time


logger = logging.getLogger(__name__)


SERVER_CACHE = {}


_Server = collections.namedtuple(
    "_Server", "priority weight host port expires"
)


def matrix_federation_endpoint(reactor, destination, ssl_context_factory=None,
                               timeout=None):
    """Construct an endpoint for the given matrix destination.

    Args:
        reactor: Twisted reactor.
        destination (bytes): The name of the server to connect to.
        ssl_context_factory (twisted.internet.ssl.ContextFactory): Factory
            which generates SSL contexts to use for TLS.
        timeout (int): connection timeout in seconds
    """

    domain_port = destination.split(":")
    domain = domain_port[0]
    port = int(domain_port[1]) if domain_port[1:] else None

    endpoint_kw_args = {}

    if timeout is not None:
        endpoint_kw_args.update(timeout=timeout)

    if ssl_context_factory is None:
        transport_endpoint = HostnameEndpoint
        default_port = 8008
    else:
        def transport_endpoint(reactor, host, port, timeout):
            return wrapClientTLS(
                ssl_context_factory,
                HostnameEndpoint(reactor, host, port, timeout=timeout))
        default_port = 8448

    if port is None:
        return _WrappingEndpointFac(SRVClientEndpoint(
            reactor, "matrix", domain, protocol="tcp",
            default_port=default_port, endpoint=transport_endpoint,
            endpoint_kw_args=endpoint_kw_args
        ))
    else:
        return _WrappingEndpointFac(transport_endpoint(
            reactor, domain, port, **endpoint_kw_args
        ))


class _WrappingEndpointFac(object):
    def __init__(self, endpoint_fac):
        self.endpoint_fac = endpoint_fac

    @defer.inlineCallbacks
    def connect(self, protocolFactory):
        conn = yield self.endpoint_fac.connect(protocolFactory)
        conn = _WrappedConnection(conn)
        defer.returnValue(conn)


class _WrappedConnection(object):
    """Wraps a connection and calls abort on it if it hasn't seen any action
    for 2.5-3 minutes.
    """
    __slots__ = ["conn", "last_request"]

    def __init__(self, conn):
        object.__setattr__(self, "conn", conn)
        object.__setattr__(self, "last_request", time.time())

    def __getattr__(self, name):
        return getattr(self.conn, name)

    def __setattr__(self, name, value):
        setattr(self.conn, name, value)

    def _time_things_out_maybe(self):
        # We use a slightly shorter timeout here just in case the callLater is
        # triggered early. Paranoia ftw.
        # TODO: Cancel the previous callLater rather than comparing time.time()?
        if time.time() - self.last_request >= 2.5 * 60:
            self.abort()
            # Abort the underlying TLS connection. The abort() method calls
            # loseConnection() on the underlying TLS connection which tries to
            # shutdown the connection cleanly. We call abortConnection()
            # since that will promptly close the underlying TCP connection.
            self.transport.abortConnection()

    def request(self, request):
        self.last_request = time.time()

        # Time this connection out if we haven't send a request in the last
        # N minutes
        # TODO: Cancel the previous callLater?
        reactor.callLater(3 * 60, self._time_things_out_maybe)

        d = self.conn.request(request)

        def update_request_time(res):
            self.last_request = time.time()
            # TODO: Cancel the previous callLater?
            reactor.callLater(3 * 60, self._time_things_out_maybe)
            return res

        d.addCallback(update_request_time)

        return d


class SpiderEndpoint(object):
    """An endpoint which refuses to connect to blacklisted IP addresses
    Implements twisted.internet.interfaces.IStreamClientEndpoint.
    """
    def __init__(self, reactor, host, port, blacklist, whitelist,
                 endpoint=HostnameEndpoint, endpoint_kw_args={}):
        self.reactor = reactor
        self.host = host
        self.port = port
        self.blacklist = blacklist
        self.whitelist = whitelist
        self.endpoint = endpoint
        self.endpoint_kw_args = endpoint_kw_args

    @defer.inlineCallbacks
    def connect(self, protocolFactory):
        address = yield self.reactor.resolve(self.host)

        from netaddr import IPAddress
        ip_address = IPAddress(address)

        if ip_address in self.blacklist:
            if self.whitelist is None or ip_address not in self.whitelist:
                raise ConnectError(
                    "Refusing to spider blacklisted IP address %s" % address
                )

        logger.info("Connecting to %s:%s", address, self.port)
        endpoint = self.endpoint(
            self.reactor, address, self.port, **self.endpoint_kw_args
        )
        connection = yield endpoint.connect(protocolFactory)
        defer.returnValue(connection)


class SRVClientEndpoint(object):
    """An endpoint which looks up SRV records for a service.
    Cycles through the list of servers starting with each call to connect
    picking the next server.
    Implements twisted.internet.interfaces.IStreamClientEndpoint.
    """

    def __init__(self, reactor, service, domain, protocol="tcp",
                 default_port=None, endpoint=HostnameEndpoint,
                 endpoint_kw_args={}):
        self.reactor = reactor
        self.service_name = "_%s._%s.%s" % (service, protocol, domain)

        if default_port is not None:
            self.default_server = _Server(
                host=domain,
                port=default_port,
                priority=0,
                weight=0,
                expires=0,
            )
        else:
            self.default_server = None

        self.endpoint = endpoint
        self.endpoint_kw_args = endpoint_kw_args

        self.servers = None
        self.used_servers = None

    @defer.inlineCallbacks
    def fetch_servers(self):
        self.used_servers = []
        self.servers = yield resolve_service(self.service_name)

    def pick_server(self):
        if not self.servers:
            if self.used_servers:
                self.servers = self.used_servers
                self.used_servers = []
                self.servers.sort()
            elif self.default_server:
                return self.default_server
            else:
                raise ConnectError(
                    "Not server available for %s" % self.service_name
                )

        min_priority = self.servers[0].priority
        weight_indexes = list(
            (index, server.weight + 1)
            for index, server in enumerate(self.servers)
            if server.priority == min_priority
        )

        total_weight = sum(weight for index, weight in weight_indexes)
        target_weight = random.randint(0, total_weight)

        for index, weight in weight_indexes:
            target_weight -= weight
            if target_weight <= 0:
                server = self.servers[index]
                del self.servers[index]
                self.used_servers.append(server)
                return server

    @defer.inlineCallbacks
    def connect(self, protocolFactory):
        if self.servers is None:
            yield self.fetch_servers()
        server = self.pick_server()
        logger.info("Connecting to %s:%s", server.host, server.port)
        endpoint = self.endpoint(
            self.reactor, server.host, server.port, **self.endpoint_kw_args
        )
        connection = yield endpoint.connect(protocolFactory)
        defer.returnValue(connection)


@defer.inlineCallbacks
def resolve_service(service_name, dns_client=client, cache=SERVER_CACHE, clock=time):
    cache_entry = cache.get(service_name, None)
    if cache_entry:
        if all(s.expires > int(clock.time()) for s in cache_entry):
            servers = list(cache_entry)
            defer.returnValue(servers)

    servers = []

    try:
        try:
            answers, _, _ = yield dns_client.lookupService(service_name)
        except DNSNameError:
            defer.returnValue([])

        if (len(answers) == 1
                and answers[0].type == dns.SRV
                and answers[0].payload
                and answers[0].payload.target == dns.Name('.')):
            raise ConnectError("Service %s unavailable" % service_name)

        for answer in answers:
            if answer.type != dns.SRV or not answer.payload:
                continue

            payload = answer.payload
            host = str(payload.target)
            srv_ttl = answer.ttl

            try:
                answers, _, _ = yield dns_client.lookupAddress(host)
            except DNSNameError:
                continue

            for answer in answers:
                if answer.type == dns.A and answer.payload:
                    ip = answer.payload.dottedQuad()
                    host_ttl = min(srv_ttl, answer.ttl)

                    servers.append(_Server(
                        host=ip,
                        port=int(payload.port),
                        priority=int(payload.priority),
                        weight=int(payload.weight),
                        expires=int(clock.time()) + host_ttl,
                    ))

        servers.sort()
        cache[service_name] = list(servers)
    except DomainError as e:
        # We failed to resolve the name (other than a NameError)
        # Try something in the cache, else rereaise
        cache_entry = cache.get(service_name, None)
        if cache_entry:
            logger.warn(
                "Failed to resolve %r, falling back to cache. %r",
                service_name, e
            )
            servers = list(cache_entry)
        else:
            raise e

    defer.returnValue(servers)<|MERGE_RESOLUTION|>--- conflicted
+++ resolved
@@ -13,13 +13,8 @@
 # See the License for the specific language governing permissions and
 # limitations under the License.
 
-<<<<<<< HEAD
 from twisted.internet.endpoints import HostnameEndpoint, wrapClientTLS
-from twisted.internet import defer
-=======
-from twisted.internet.endpoints import SSL4ClientEndpoint, TCP4ClientEndpoint
 from twisted.internet import defer, reactor
->>>>>>> f023be92
 from twisted.internet.error import ConnectError
 from twisted.names import client, dns
 from twisted.names.error import DNSNameError, DomainError
