--- conflicted
+++ resolved
@@ -395,14 +395,10 @@
         """We've seen the user do something that indicates they're interacting
         with the app.
         """
-<<<<<<< HEAD
-        return
-=======
         # If presence is disabled, no-op
         if not self.hs.config.use_presence:
             return
 
->>>>>>> 2aa7cc6a
         user_id = user.to_string()
 
         bump_active_time_counter.inc()
@@ -432,15 +428,11 @@
                 Useful for streams that are not associated with an actual
                 client that is being used by a user.
         """
-<<<<<<< HEAD
-        affect_presence = False
-=======
         # Override if it should affect the user's presence, if presence is
         # disabled.
         if not self.hs.config.use_presence:
             affect_presence = False
 
->>>>>>> 2aa7cc6a
         if affect_presence:
             curr_sync = self.user_to_num_current_syncs.get(user_id, 0)
             self.user_to_num_current_syncs[user_id] = curr_sync + 1
@@ -486,17 +478,6 @@
         Returns:
             set(str): A set of user_id strings.
         """
-<<<<<<< HEAD
-        # presence is disabled on matrix.org, so we return the empty set
-        return set()
-        syncing_user_ids = {
-            user_id for user_id, count in self.user_to_num_current_syncs.items()
-            if count
-        }
-        for user_ids in self.external_process_to_current_syncs.values():
-            syncing_user_ids.update(user_ids)
-        return syncing_user_ids
-=======
         if self.hs.config.use_presence:
             syncing_user_ids = {
                 user_id for user_id, count in self.user_to_num_current_syncs.items()
@@ -507,7 +488,6 @@
             return syncing_user_ids
         else:
             return set()
->>>>>>> 2aa7cc6a
 
     @defer.inlineCallbacks
     def update_external_syncs_row(self, process_id, user_id, is_syncing, sync_time_msec):
