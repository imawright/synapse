# -*- coding: utf-8 -*-
# Copyright 2014-2016 OpenMarket Ltd
# Copyright 2018 New Vector Ltd
#
# Licensed under the Apache License, Version 2.0 (the "License");
# you may not use this file except in compliance with the License.
# You may obtain a copy of the License at
#
#     http://www.apache.org/licenses/LICENSE-2.0
#
# Unless required by applicable law or agreed to in writing, software
# distributed under the License is distributed on an "AS IS" BASIS,
# WITHOUT WARRANTIES OR CONDITIONS OF ANY KIND, either express or implied.
# See the License for the specific language governing permissions and
# limitations under the License.

import functools
import logging
import re

from twisted.internet import defer

import synapse
from synapse.api.errors import Codes, FederationDeniedError, SynapseError
from synapse.api.room_versions import RoomVersions
from synapse.api.urls import (
    FEDERATION_UNSTABLE_PREFIX,
    FEDERATION_V1_PREFIX,
    FEDERATION_V2_PREFIX,
)
from synapse.http.endpoint import parse_and_validate_server_name
from synapse.http.server import JsonResource
from synapse.http.servlet import (
    parse_boolean_from_args,
    parse_integer_from_args,
    parse_json_object_from_request,
    parse_string_from_args,
)
from synapse.types import ThirdPartyInstanceID, get_domain_from_id
from synapse.util.logcontext import run_in_background
from synapse.util.ratelimitutils import FederationRateLimiter
from synapse.util.versionstring import get_version_string

logger = logging.getLogger(__name__)


class TransportLayerServer(JsonResource):
    """Handles incoming federation HTTP requests"""

    def __init__(self, hs, servlet_groups=None):
        """Initialize the TransportLayerServer

        Will by default register all servlets. For custom behaviour, pass in
        a list of servlet_groups to register.

        Args:
            hs (synapse.server.HomeServer): homeserver
            servlet_groups (list[str], optional): List of servlet groups to register.
                Defaults to ``DEFAULT_SERVLET_GROUPS``.
        """
        self.hs = hs
        self.clock = hs.get_clock()
        self.servlet_groups = servlet_groups

        super(TransportLayerServer, self).__init__(hs, canonical_json=False)

        self.authenticator = Authenticator(hs)
        self.ratelimiter = FederationRateLimiter(
            self.clock,
            config=hs.config.rc_federation,
        )

        self.register_servlets()

    def register_servlets(self):
        register_servlets(
            self.hs,
            resource=self,
            ratelimiter=self.ratelimiter,
            authenticator=self.authenticator,
            servlet_groups=self.servlet_groups,
        )


class AuthenticationError(SynapseError):
    """There was a problem authenticating the request"""
    pass


class NoAuthenticationError(AuthenticationError):
    """The request had no authentication information"""
    pass


class Authenticator(object):
    def __init__(self, hs):
        self._clock = hs.get_clock()
        self.keyring = hs.get_keyring()
        self.server_name = hs.hostname
        self.store = hs.get_datastore()
        self.federation_domain_whitelist = hs.config.federation_domain_whitelist

    # A method just so we can pass 'self' as the authenticator to the Servlets
    @defer.inlineCallbacks
    def authenticate_request(self, request, content):
        now = self._clock.time_msec()
        json_request = {
            "method": request.method.decode('ascii'),
            "uri": request.uri.decode('ascii'),
            "destination": self.server_name,
            "signatures": {},
        }

        if content is not None:
            json_request["content"] = content

        origin = None

        auth_headers = request.requestHeaders.getRawHeaders(b"Authorization")

        if not auth_headers:
            raise NoAuthenticationError(
                401, "Missing Authorization headers", Codes.UNAUTHORIZED,
            )

        for auth in auth_headers:
            if auth.startswith(b"X-Matrix"):
                (origin, key, sig) = _parse_auth_header(auth)
                json_request["origin"] = origin
                json_request["signatures"].setdefault(origin, {})[key] = sig

        if (
            self.federation_domain_whitelist is not None and
            origin not in self.federation_domain_whitelist
        ):
            raise FederationDeniedError(origin)

        if not json_request["signatures"]:
            raise NoAuthenticationError(
                401, "Missing Authorization headers", Codes.UNAUTHORIZED,
            )

        yield self.keyring.verify_json_for_server(
            origin, json_request, now, "Incoming request"
        )

        logger.info("Request from %s", origin)
        request.authenticated_entity = origin

        # If we get a valid signed request from the other side, its probably
        # alive
        retry_timings = yield self.store.get_destination_retry_timings(origin)
        if retry_timings and retry_timings["retry_last_ts"]:
            run_in_background(self._reset_retry_timings, origin)

        defer.returnValue(origin)

    @defer.inlineCallbacks
    def _reset_retry_timings(self, origin):
        try:
            logger.info("Marking origin %r as up", origin)
            yield self.store.set_destination_retry_timings(origin, 0, 0)
        except Exception:
            logger.exception("Error resetting retry timings on %s", origin)


def _parse_auth_header(header_bytes):
    """Parse an X-Matrix auth header

    Args:
        header_bytes (bytes): header value

    Returns:
        Tuple[str, str, str]: origin, key id, signature.

    Raises:
        AuthenticationError if the header could not be parsed
    """
    try:
        header_str = header_bytes.decode('utf-8')
        params = header_str.split(" ")[1].split(",")
        param_dict = dict(kv.split("=") for kv in params)

        def strip_quotes(value):
            if value.startswith("\""):
                return value[1:-1]
            else:
                return value

        origin = strip_quotes(param_dict["origin"])

        # ensure that the origin is a valid server name
        parse_and_validate_server_name(origin)

        key = strip_quotes(param_dict["key"])
        sig = strip_quotes(param_dict["sig"])
        return origin, key, sig
    except Exception as e:
        logger.warn(
            "Error parsing auth header '%s': %s",
            header_bytes.decode('ascii', 'replace'),
            e,
        )
        raise AuthenticationError(
            400, "Malformed Authorization header", Codes.UNAUTHORIZED,
        )


class BaseFederationServlet(object):
    """Abstract base class for federation servlet classes.

    The servlet object should have a PATH attribute which takes the form of a regexp to
    match against the request path (excluding the /federation/v1 prefix).

    The servlet should also implement one or more of on_GET, on_POST, on_PUT, to match
    the appropriate HTTP method. These methods have the signature:

        on_<METHOD>(self, origin, content, query, **kwargs)

        With arguments:

            origin (unicode|None): The authenticated server_name of the calling server,
                unless REQUIRE_AUTH is set to False and authentication failed.

            content (unicode|None): decoded json body of the request. None if the
                request was a GET.

            query (dict[bytes, list[bytes]]): Query params from the request. url-decoded
                (ie, '+' and '%xx' are decoded) but note that it is *not* utf8-decoded
                yet.

            **kwargs (dict[unicode, unicode]): the dict mapping keys to path
                components as specified in the path match regexp.

        Returns:
            Deferred[(int, object)|None]: either (response code, response object) to
                 return a JSON response, or None if the request has already been handled.

        Raises:
            SynapseError: to return an error code

            Exception: other exceptions will be caught, logged, and a 500 will be
                returned.
    """
    REQUIRE_AUTH = True

    PREFIX = FEDERATION_V1_PREFIX  # Allows specifying the API version

    def __init__(self, handler, authenticator, ratelimiter, server_name):
        self.handler = handler
        self.authenticator = authenticator
        self.ratelimiter = ratelimiter

    def _wrap(self, func):
        authenticator = self.authenticator
        ratelimiter = self.ratelimiter

        @defer.inlineCallbacks
        @functools.wraps(func)
        def new_func(request, *args, **kwargs):
            """ A callback which can be passed to HttpServer.RegisterPaths

            Args:
                request (twisted.web.http.Request):
                *args: unused?
                **kwargs (dict[unicode, unicode]): the dict mapping keys to path
                    components as specified in the path match regexp.

            Returns:
                Deferred[(int, object)|None]: (response code, response object) as returned
                    by the callback method. None if the request has already been handled.
            """
            content = None
            if request.method in [b"PUT", b"POST"]:
                # TODO: Handle other method types? other content types?
                content = parse_json_object_from_request(request)

            try:
                origin = yield authenticator.authenticate_request(request, content)
            except NoAuthenticationError:
                origin = None
                if self.REQUIRE_AUTH:
                    logger.warn("authenticate_request failed: missing authentication")
                    raise
            except Exception as e:
                logger.warn("authenticate_request failed: %s", e)
                raise

            if origin:
                with ratelimiter.ratelimit(origin) as d:
                    yield d
                    response = yield func(
                        origin, content, request.args, *args, **kwargs
                    )
            else:
                response = yield func(
                    origin, content, request.args, *args, **kwargs
                )

            defer.returnValue(response)

        # Extra logic that functools.wraps() doesn't finish
        new_func.__self__ = func.__self__

        return new_func

    def register(self, server):
        pattern = re.compile("^" + self.PREFIX + self.PATH + "$")

        for method in ("GET", "PUT", "POST"):
            code = getattr(self, "on_%s" % (method), None)
            if code is None:
                continue

            server.register_paths(method, (pattern,), self._wrap(code))


class FederationSendServlet(BaseFederationServlet):
    PATH = "/send/(?P<transaction_id>[^/]*)/?"

    def __init__(self, handler, server_name, **kwargs):
        super(FederationSendServlet, self).__init__(
            handler, server_name=server_name, **kwargs
        )
        self.server_name = server_name

    # This is when someone is trying to send us a bunch of data.
    @defer.inlineCallbacks
    def on_PUT(self, origin, content, query, transaction_id):
        """ Called on PUT /send/<transaction_id>/

        Args:
            request (twisted.web.http.Request): The HTTP request.
            transaction_id (str): The transaction_id associated with this
                request. This is *not* None.

        Returns:
            Deferred: Results in a tuple of `(code, response)`, where
            `response` is a python dict to be converted into JSON that is
            used as the response body.
        """
        # Parse the request
        try:
            transaction_data = content

            logger.debug(
                "Decoded %s: %s",
                transaction_id, str(transaction_data)
            )

            logger.info(
                "Received txn %s from %s. (PDUs: %d, EDUs: %d)",
                transaction_id, origin,
                len(transaction_data.get("pdus", [])),
                len(transaction_data.get("edus", [])),
            )

            # We should ideally be getting this from the security layer.
            # origin = body["origin"]

            # Add some extra data to the transaction dict that isn't included
            # in the request body.
            transaction_data.update(
                transaction_id=transaction_id,
                destination=self.server_name
            )

        except Exception as e:
            logger.exception(e)
            defer.returnValue((400, {"error": "Invalid transaction"}))
            return

        try:
            code, response = yield self.handler.on_incoming_transaction(
                origin, transaction_data,
            )
        except Exception:
            logger.exception("on_incoming_transaction failed")
            raise

        defer.returnValue((code, response))


class FederationEventServlet(BaseFederationServlet):
    PATH = "/event/(?P<event_id>[^/]*)/?"

    # This is when someone asks for a data item for a given server data_id pair.
    def on_GET(self, origin, content, query, event_id):
        return self.handler.on_pdu_request(origin, event_id)


class FederationStateServlet(BaseFederationServlet):
    PATH = "/state/(?P<context>[^/]*)/?"

    # This is when someone asks for all data for a given context.
    def on_GET(self, origin, content, query, context):
        return self.handler.on_context_state_request(
            origin,
            context,
            parse_string_from_args(query, "event_id", None, required=True),
        )


class FederationStateIdsServlet(BaseFederationServlet):
    PATH = "/state_ids/(?P<room_id>[^/]*)/?"

    def on_GET(self, origin, content, query, room_id):
        return self.handler.on_state_ids_request(
            origin,
            room_id,
            parse_string_from_args(query, "event_id", None, required=True),
        )


class FederationBackfillServlet(BaseFederationServlet):
    PATH = "/backfill/(?P<context>[^/]*)/?"

    def on_GET(self, origin, content, query, context):
        versions = [x.decode('ascii') for x in query[b"v"]]
        limit = parse_integer_from_args(query, "limit", None)

        if not limit:
            return defer.succeed((400, {"error": "Did not include limit param"}))

        return self.handler.on_backfill_request(origin, context, versions, limit)


class FederationQueryServlet(BaseFederationServlet):
    PATH = "/query/(?P<query_type>[^/]*)"

    # This is when we receive a server-server Query
    def on_GET(self, origin, content, query, query_type):
        return self.handler.on_query_request(
            query_type,
            {k.decode('utf8'): v[0].decode("utf-8") for k, v in query.items()}
        )


class FederationMakeJoinServlet(BaseFederationServlet):
    PATH = "/make_join/(?P<context>[^/]*)/(?P<user_id>[^/]*)"

    @defer.inlineCallbacks
    def on_GET(self, origin, _content, query, context, user_id):
        """
        Args:
            origin (unicode): The authenticated server_name of the calling server

            _content (None): (GETs don't have bodies)

            query (dict[bytes, list[bytes]]): Query params from the request.

            **kwargs (dict[unicode, unicode]): the dict mapping keys to path
                components as specified in the path match regexp.

        Returns:
            Deferred[(int, object)|None]: either (response code, response object) to
                 return a JSON response, or None if the request has already been handled.
        """
        versions = query.get(b'ver')
        if versions is not None:
            supported_versions = [v.decode("utf-8") for v in versions]
        else:
            supported_versions = ["1"]

        content = yield self.handler.on_make_join_request(
            origin, context, user_id,
            supported_versions=supported_versions,
        )
        defer.returnValue((200, content))


class FederationMakeLeaveServlet(BaseFederationServlet):
    PATH = "/make_leave/(?P<context>[^/]*)/(?P<user_id>[^/]*)"

    @defer.inlineCallbacks
    def on_GET(self, origin, content, query, context, user_id):
        content = yield self.handler.on_make_leave_request(
            origin, context, user_id,
        )
        defer.returnValue((200, content))


class FederationSendLeaveServlet(BaseFederationServlet):
    PATH = "/send_leave/(?P<room_id>[^/]*)/(?P<event_id>[^/]*)"

    @defer.inlineCallbacks
    def on_PUT(self, origin, content, query, room_id, event_id):
        content = yield self.handler.on_send_leave_request(origin, content, room_id)
        defer.returnValue((200, content))


class FederationEventAuthServlet(BaseFederationServlet):
    PATH = "/event_auth/(?P<context>[^/]*)/(?P<event_id>[^/]*)"

    def on_GET(self, origin, content, query, context, event_id):
        return self.handler.on_event_auth(origin, context, event_id)


class FederationSendJoinServlet(BaseFederationServlet):
    PATH = "/send_join/(?P<context>[^/]*)/(?P<event_id>[^/]*)"

    @defer.inlineCallbacks
    def on_PUT(self, origin, content, query, context, event_id):
        # TODO(paul): assert that context/event_id parsed from path actually
        #   match those given in content
        content = yield self.handler.on_send_join_request(origin, content, context)
        defer.returnValue((200, content))


class FederationV1InviteServlet(BaseFederationServlet):
    PATH = "/invite/(?P<context>[^/]*)/(?P<event_id>[^/]*)"

    @defer.inlineCallbacks
    def on_PUT(self, origin, content, query, context, event_id):
        # We don't get a room version, so we have to assume its EITHER v1 or
        # v2. This is "fine" as the only difference between V1 and V2 is the
        # state resolution algorithm, and we don't use that for processing
        # invites
        content = yield self.handler.on_invite_request(
            origin, content, room_version=RoomVersions.V1.identifier,
        )

        # V1 federation API is defined to return a content of `[200, {...}]`
        # due to a historical bug.
        defer.returnValue((200, (200, content)))


class FederationV2InviteServlet(BaseFederationServlet):
    PATH = "/invite/(?P<context>[^/]*)/(?P<event_id>[^/]*)"

    PREFIX = FEDERATION_V2_PREFIX

    @defer.inlineCallbacks
    def on_PUT(self, origin, content, query, context, event_id):
        # TODO(paul): assert that context/event_id parsed from path actually
        #   match those given in content

        room_version = content["room_version"]
        event = content["event"]
        invite_room_state = content["invite_room_state"]

        # Synapse expects invite_room_state to be in unsigned, as it is in v1
        # API

        event.setdefault("unsigned", {})["invite_room_state"] = invite_room_state

        content = yield self.handler.on_invite_request(
            origin, event, room_version=room_version,
        )
        defer.returnValue((200, content))


class FederationThirdPartyInviteExchangeServlet(BaseFederationServlet):
    PATH = "/exchange_third_party_invite/(?P<room_id>[^/]*)"

    @defer.inlineCallbacks
    def on_PUT(self, origin, content, query, room_id):
        content = yield self.handler.on_exchange_third_party_invite_request(
            origin, room_id, content
        )
        defer.returnValue((200, content))


class FederationClientKeysQueryServlet(BaseFederationServlet):
    PATH = "/user/keys/query"

    def on_POST(self, origin, content, query):
        return self.handler.on_query_client_keys(origin, content)


class FederationUserDevicesQueryServlet(BaseFederationServlet):
    PATH = "/user/devices/(?P<user_id>[^/]*)"

    def on_GET(self, origin, content, query, user_id):
        return self.handler.on_query_user_devices(origin, user_id)


class FederationClientKeysClaimServlet(BaseFederationServlet):
    PATH = "/user/keys/claim"

    @defer.inlineCallbacks
    def on_POST(self, origin, content, query):
        response = yield self.handler.on_claim_client_keys(origin, content)
        defer.returnValue((200, response))


class FederationQueryAuthServlet(BaseFederationServlet):
    PATH = "/query_auth/(?P<context>[^/]*)/(?P<event_id>[^/]*)"

    @defer.inlineCallbacks
    def on_POST(self, origin, content, query, context, event_id):
        new_content = yield self.handler.on_query_auth_request(
            origin, content, context, event_id
        )

        defer.returnValue((200, new_content))


class FederationGetMissingEventsServlet(BaseFederationServlet):
    # TODO(paul): Why does this path alone end with "/?" optional?
    PATH = "/get_missing_events/(?P<room_id>[^/]*)/?"

    @defer.inlineCallbacks
    def on_POST(self, origin, content, query, room_id):
        limit = int(content.get("limit", 10))
        earliest_events = content.get("earliest_events", [])
        latest_events = content.get("latest_events", [])

        content = yield self.handler.on_get_missing_events(
            origin,
            room_id=room_id,
            earliest_events=earliest_events,
            latest_events=latest_events,
            limit=limit,
        )

        defer.returnValue((200, content))


class On3pidBindServlet(BaseFederationServlet):
    PATH = "/3pid/onbind"

    REQUIRE_AUTH = False

    @defer.inlineCallbacks
    def on_POST(self, origin, content, query):
        if "invites" in content:
            last_exception = None
            for invite in content["invites"]:
                try:
                    if "signed" not in invite or "token" not in invite["signed"]:
                        message = ("Rejecting received notification of third-"
                                   "party invite without signed: %s" % (invite,))
                        logger.info(message)
                        raise SynapseError(400, message)
                    yield self.handler.exchange_third_party_invite(
                        invite["sender"],
                        invite["mxid"],
                        invite["room_id"],
                        invite["signed"],
                    )
                except Exception as e:
                    last_exception = e
            if last_exception:
                raise last_exception
        defer.returnValue((200, {}))


class OpenIdUserInfo(BaseFederationServlet):
    """
    Exchange a bearer token for information about a user.

    The response format should be compatible with:
        http://openid.net/specs/openid-connect-core-1_0.html#UserInfoResponse

    GET /openid/userinfo?access_token=ABDEFGH HTTP/1.1

    HTTP/1.1 200 OK
    Content-Type: application/json

    {
        "sub": "@userpart:example.org",
    }
    """

    PATH = "/openid/userinfo"

    REQUIRE_AUTH = False

    @defer.inlineCallbacks
    def on_GET(self, origin, content, query):
        token = query.get(b"access_token", [None])[0]
        if token is None:
            defer.returnValue((401, {
                "errcode": "M_MISSING_TOKEN", "error": "Access Token required"
            }))
            return

        user_id = yield self.handler.on_openid_userinfo(token.decode('ascii'))

        if user_id is None:
            defer.returnValue((401, {
                "errcode": "M_UNKNOWN_TOKEN",
                "error": "Access Token unknown or expired"
            }))

        defer.returnValue((200, {"sub": user_id}))


class PublicRoomList(BaseFederationServlet):
    """
    Fetch the public room list for this server.

    This API returns information in the same format as /publicRooms on the
    client API, but will only ever include local public rooms and hence is
    intended for consumption by other home servers.

    GET /publicRooms HTTP/1.1

    HTTP/1.1 200 OK
    Content-Type: application/json

    {
        "chunk": [
            {
                "aliases": [
                    "#test:localhost"
                ],
                "guest_can_join": false,
                "name": "test room",
                "num_joined_members": 3,
                "room_id": "!whkydVegtvatLfXmPN:localhost",
                "world_readable": false
            }
        ],
        "end": "END",
        "start": "START"
    }
    """

    PATH = "/publicRooms"

    def __init__(self, handler, authenticator, ratelimiter, server_name, deny_access):
        super(PublicRoomList, self).__init__(
            handler, authenticator, ratelimiter, server_name,
        )
        self.deny_access = deny_access

    @defer.inlineCallbacks
    def on_GET(self, origin, content, query):
        if self.deny_access:
            raise FederationDeniedError(origin)

        limit = parse_integer_from_args(query, "limit", 0)
        since_token = parse_string_from_args(query, "since", None)
        include_all_networks = parse_boolean_from_args(
            query, "include_all_networks", False
        )
        third_party_instance_id = parse_string_from_args(
            query, "third_party_instance_id", None
        )

        if include_all_networks:
            network_tuple = None
        elif third_party_instance_id:
            network_tuple = ThirdPartyInstanceID.from_string(third_party_instance_id)
        else:
            network_tuple = ThirdPartyInstanceID(None, None)

        data = yield self.handler.get_local_public_room_list(
            limit, since_token,
            network_tuple=network_tuple,
            from_federation=True,
        )
        defer.returnValue((200, data))


class FederationVersionServlet(BaseFederationServlet):
    PATH = "/version"

    REQUIRE_AUTH = False

    def on_GET(self, origin, content, query):
        return defer.succeed((200, {
            "server": {
                "name": "Synapse",
                "version": get_version_string(synapse)
            },
        }))


class FederationGroupsProfileServlet(BaseFederationServlet):
    """Get/set the basic profile of a group on behalf of a user
    """
    PATH = "/groups/(?P<group_id>[^/]*)/profile"

    @defer.inlineCallbacks
    def on_GET(self, origin, content, query, group_id):
        requester_user_id = parse_string_from_args(query, "requester_user_id")
        if get_domain_from_id(requester_user_id) != origin:
            raise SynapseError(403, "requester_user_id doesn't match origin")

        new_content = yield self.handler.get_group_profile(
            group_id, requester_user_id
        )

        defer.returnValue((200, new_content))

    @defer.inlineCallbacks
    def on_POST(self, origin, content, query, group_id):
        requester_user_id = parse_string_from_args(query, "requester_user_id")
        if get_domain_from_id(requester_user_id) != origin:
            raise SynapseError(403, "requester_user_id doesn't match origin")

        new_content = yield self.handler.update_group_profile(
            group_id, requester_user_id, content
        )

        defer.returnValue((200, new_content))


class FederationGroupsSummaryServlet(BaseFederationServlet):
    PATH = "/groups/(?P<group_id>[^/]*)/summary"

    @defer.inlineCallbacks
    def on_GET(self, origin, content, query, group_id):
        requester_user_id = parse_string_from_args(query, "requester_user_id")
        if get_domain_from_id(requester_user_id) != origin:
            raise SynapseError(403, "requester_user_id doesn't match origin")

        new_content = yield self.handler.get_group_summary(
            group_id, requester_user_id
        )

        defer.returnValue((200, new_content))


class FederationGroupsRoomsServlet(BaseFederationServlet):
    """Get the rooms in a group on behalf of a user
    """
    PATH = "/groups/(?P<group_id>[^/]*)/rooms"

    @defer.inlineCallbacks
    def on_GET(self, origin, content, query, group_id):
        requester_user_id = parse_string_from_args(query, "requester_user_id")
        if get_domain_from_id(requester_user_id) != origin:
            raise SynapseError(403, "requester_user_id doesn't match origin")

        new_content = yield self.handler.get_rooms_in_group(
            group_id, requester_user_id
        )

        defer.returnValue((200, new_content))


class FederationGroupsAddRoomsServlet(BaseFederationServlet):
    """Add/remove room from group
    """
    PATH = "/groups/(?P<group_id>[^/]*)/room/(?P<room_id>[^/]*)"

    @defer.inlineCallbacks
    def on_POST(self, origin, content, query, group_id, room_id):
        requester_user_id = parse_string_from_args(query, "requester_user_id")
        if get_domain_from_id(requester_user_id) != origin:
            raise SynapseError(403, "requester_user_id doesn't match origin")

        new_content = yield self.handler.add_room_to_group(
            group_id, requester_user_id, room_id, content
        )

        defer.returnValue((200, new_content))

    @defer.inlineCallbacks
    def on_DELETE(self, origin, content, query, group_id, room_id):
        requester_user_id = parse_string_from_args(query, "requester_user_id")
        if get_domain_from_id(requester_user_id) != origin:
            raise SynapseError(403, "requester_user_id doesn't match origin")

        new_content = yield self.handler.remove_room_from_group(
            group_id, requester_user_id, room_id,
        )

        defer.returnValue((200, new_content))


class FederationGroupsAddRoomsConfigServlet(BaseFederationServlet):
    """Update room config in group
    """
    PATH = (
        "/groups/(?P<group_id>[^/]*)/room/(?P<room_id>[^/]*)"
        "/config/(?P<config_key>[^/]*)"
    )

    @defer.inlineCallbacks
    def on_POST(self, origin, content, query, group_id, room_id, config_key):
        requester_user_id = parse_string_from_args(query, "requester_user_id")
        if get_domain_from_id(requester_user_id) != origin:
            raise SynapseError(403, "requester_user_id doesn't match origin")

        result = yield self.groups_handler.update_room_in_group(
            group_id, requester_user_id, room_id, config_key, content,
        )

        defer.returnValue((200, result))


class FederationGroupsUsersServlet(BaseFederationServlet):
    """Get the users in a group on behalf of a user
    """
    PATH = "/groups/(?P<group_id>[^/]*)/users"

    @defer.inlineCallbacks
    def on_GET(self, origin, content, query, group_id):
        requester_user_id = parse_string_from_args(query, "requester_user_id")
        if get_domain_from_id(requester_user_id) != origin:
            raise SynapseError(403, "requester_user_id doesn't match origin")

        new_content = yield self.handler.get_users_in_group(
            group_id, requester_user_id
        )

        defer.returnValue((200, new_content))


class FederationGroupsInvitedUsersServlet(BaseFederationServlet):
    """Get the users that have been invited to a group
    """
    PATH = "/groups/(?P<group_id>[^/]*)/invited_users"

    @defer.inlineCallbacks
    def on_GET(self, origin, content, query, group_id):
        requester_user_id = parse_string_from_args(query, "requester_user_id")
        if get_domain_from_id(requester_user_id) != origin:
            raise SynapseError(403, "requester_user_id doesn't match origin")

        new_content = yield self.handler.get_invited_users_in_group(
            group_id, requester_user_id
        )

        defer.returnValue((200, new_content))


class FederationGroupsInviteServlet(BaseFederationServlet):
    """Ask a group server to invite someone to the group
    """
    PATH = "/groups/(?P<group_id>[^/]*)/users/(?P<user_id>[^/]*)/invite"

    @defer.inlineCallbacks
    def on_POST(self, origin, content, query, group_id, user_id):
        requester_user_id = parse_string_from_args(query, "requester_user_id")
        if get_domain_from_id(requester_user_id) != origin:
            raise SynapseError(403, "requester_user_id doesn't match origin")

        new_content = yield self.handler.invite_to_group(
            group_id, user_id, requester_user_id, content,
        )

        defer.returnValue((200, new_content))


class FederationGroupsAcceptInviteServlet(BaseFederationServlet):
    """Accept an invitation from the group server
    """
    PATH = "/groups/(?P<group_id>[^/]*)/users/(?P<user_id>[^/]*)/accept_invite"

    @defer.inlineCallbacks
    def on_POST(self, origin, content, query, group_id, user_id):
        if get_domain_from_id(user_id) != origin:
            raise SynapseError(403, "user_id doesn't match origin")

        new_content = yield self.handler.accept_invite(
            group_id, user_id, content,
        )

        defer.returnValue((200, new_content))


class FederationGroupsJoinServlet(BaseFederationServlet):
    """Attempt to join a group
    """
    PATH = "/groups/(?P<group_id>[^/]*)/users/(?P<user_id>[^/]*)/join"

    @defer.inlineCallbacks
    def on_POST(self, origin, content, query, group_id, user_id):
        if get_domain_from_id(user_id) != origin:
            raise SynapseError(403, "user_id doesn't match origin")

        new_content = yield self.handler.join_group(
            group_id, user_id, content,
        )

        defer.returnValue((200, new_content))


class FederationGroupsRemoveUserServlet(BaseFederationServlet):
    """Leave or kick a user from the group
    """
    PATH = "/groups/(?P<group_id>[^/]*)/users/(?P<user_id>[^/]*)/remove"

    @defer.inlineCallbacks
    def on_POST(self, origin, content, query, group_id, user_id):
        requester_user_id = parse_string_from_args(query, "requester_user_id")
        if get_domain_from_id(requester_user_id) != origin:
            raise SynapseError(403, "requester_user_id doesn't match origin")

        new_content = yield self.handler.remove_user_from_group(
            group_id, user_id, requester_user_id, content,
        )

        defer.returnValue((200, new_content))


class FederationGroupsLocalInviteServlet(BaseFederationServlet):
    """A group server has invited a local user
    """
    PATH = "/groups/local/(?P<group_id>[^/]*)/users/(?P<user_id>[^/]*)/invite"

    @defer.inlineCallbacks
    def on_POST(self, origin, content, query, group_id, user_id):
        if get_domain_from_id(group_id) != origin:
            raise SynapseError(403, "group_id doesn't match origin")

        new_content = yield self.handler.on_invite(
            group_id, user_id, content,
        )

        defer.returnValue((200, new_content))


class FederationGroupsRemoveLocalUserServlet(BaseFederationServlet):
    """A group server has removed a local user
    """
    PATH = "/groups/local/(?P<group_id>[^/]*)/users/(?P<user_id>[^/]*)/remove"

    @defer.inlineCallbacks
    def on_POST(self, origin, content, query, group_id, user_id):
        if get_domain_from_id(group_id) != origin:
            raise SynapseError(403, "user_id doesn't match origin")

        new_content = yield self.handler.user_removed_from_group(
            group_id, user_id, content,
        )

        defer.returnValue((200, new_content))


class FederationGroupsRenewAttestaionServlet(BaseFederationServlet):
    """A group or user's server renews their attestation
    """
    PATH = "/groups/(?P<group_id>[^/]*)/renew_attestation/(?P<user_id>[^/]*)"

    @defer.inlineCallbacks
    def on_POST(self, origin, content, query, group_id, user_id):
        # We don't need to check auth here as we check the attestation signatures

        new_content = yield self.handler.on_renew_attestation(
            group_id, user_id, content
        )

        defer.returnValue((200, new_content))


class FederationGroupsSummaryRoomsServlet(BaseFederationServlet):
    """Add/remove a room from the group summary, with optional category.

    Matches both:
        - /groups/:group/summary/rooms/:room_id
        - /groups/:group/summary/categories/:category/rooms/:room_id
    """
    PATH = (
        "/groups/(?P<group_id>[^/]*)/summary"
        "(/categories/(?P<category_id>[^/]+))?"
        "/rooms/(?P<room_id>[^/]*)"
    )

    @defer.inlineCallbacks
    def on_POST(self, origin, content, query, group_id, category_id, room_id):
        requester_user_id = parse_string_from_args(query, "requester_user_id")
        if get_domain_from_id(requester_user_id) != origin:
            raise SynapseError(403, "requester_user_id doesn't match origin")

        if category_id == "":
            raise SynapseError(400, "category_id cannot be empty string")

        resp = yield self.handler.update_group_summary_room(
            group_id, requester_user_id,
            room_id=room_id,
            category_id=category_id,
            content=content,
        )

        defer.returnValue((200, resp))

    @defer.inlineCallbacks
    def on_DELETE(self, origin, content, query, group_id, category_id, room_id):
        requester_user_id = parse_string_from_args(query, "requester_user_id")
        if get_domain_from_id(requester_user_id) != origin:
            raise SynapseError(403, "requester_user_id doesn't match origin")

        if category_id == "":
            raise SynapseError(400, "category_id cannot be empty string")

        resp = yield self.handler.delete_group_summary_room(
            group_id, requester_user_id,
            room_id=room_id,
            category_id=category_id,
        )

        defer.returnValue((200, resp))


class FederationGroupsCategoriesServlet(BaseFederationServlet):
    """Get all categories for a group
    """
    PATH = (
        "/groups/(?P<group_id>[^/]*)/categories/?"
    )

    @defer.inlineCallbacks
    def on_GET(self, origin, content, query, group_id):
        requester_user_id = parse_string_from_args(query, "requester_user_id")
        if get_domain_from_id(requester_user_id) != origin:
            raise SynapseError(403, "requester_user_id doesn't match origin")

        resp = yield self.handler.get_group_categories(
            group_id, requester_user_id,
        )

        defer.returnValue((200, resp))


class FederationGroupsCategoryServlet(BaseFederationServlet):
    """Add/remove/get a category in a group
    """
    PATH = (
        "/groups/(?P<group_id>[^/]*)/categories/(?P<category_id>[^/]+)"
    )

    @defer.inlineCallbacks
    def on_GET(self, origin, content, query, group_id, category_id):
        requester_user_id = parse_string_from_args(query, "requester_user_id")
        if get_domain_from_id(requester_user_id) != origin:
            raise SynapseError(403, "requester_user_id doesn't match origin")

        resp = yield self.handler.get_group_category(
            group_id, requester_user_id, category_id
        )

        defer.returnValue((200, resp))

    @defer.inlineCallbacks
    def on_POST(self, origin, content, query, group_id, category_id):
        requester_user_id = parse_string_from_args(query, "requester_user_id")
        if get_domain_from_id(requester_user_id) != origin:
            raise SynapseError(403, "requester_user_id doesn't match origin")

        if category_id == "":
            raise SynapseError(400, "category_id cannot be empty string")

        resp = yield self.handler.upsert_group_category(
            group_id, requester_user_id, category_id, content,
        )

        defer.returnValue((200, resp))

    @defer.inlineCallbacks
    def on_DELETE(self, origin, content, query, group_id, category_id):
        requester_user_id = parse_string_from_args(query, "requester_user_id")
        if get_domain_from_id(requester_user_id) != origin:
            raise SynapseError(403, "requester_user_id doesn't match origin")

        if category_id == "":
            raise SynapseError(400, "category_id cannot be empty string")

        resp = yield self.handler.delete_group_category(
            group_id, requester_user_id, category_id,
        )

        defer.returnValue((200, resp))


class FederationGroupsRolesServlet(BaseFederationServlet):
    """Get roles in a group
    """
    PATH = (
        "/groups/(?P<group_id>[^/]*)/roles/?"
    )

    @defer.inlineCallbacks
    def on_GET(self, origin, content, query, group_id):
        requester_user_id = parse_string_from_args(query, "requester_user_id")
        if get_domain_from_id(requester_user_id) != origin:
            raise SynapseError(403, "requester_user_id doesn't match origin")

        resp = yield self.handler.get_group_roles(
            group_id, requester_user_id,
        )

        defer.returnValue((200, resp))


class FederationGroupsRoleServlet(BaseFederationServlet):
    """Add/remove/get a role in a group
    """
    PATH = (
        "/groups/(?P<group_id>[^/]*)/roles/(?P<role_id>[^/]+)"
    )

    @defer.inlineCallbacks
    def on_GET(self, origin, content, query, group_id, role_id):
        requester_user_id = parse_string_from_args(query, "requester_user_id")
        if get_domain_from_id(requester_user_id) != origin:
            raise SynapseError(403, "requester_user_id doesn't match origin")

        resp = yield self.handler.get_group_role(
            group_id, requester_user_id, role_id
        )

        defer.returnValue((200, resp))

    @defer.inlineCallbacks
    def on_POST(self, origin, content, query, group_id, role_id):
        requester_user_id = parse_string_from_args(query, "requester_user_id")
        if get_domain_from_id(requester_user_id) != origin:
            raise SynapseError(403, "requester_user_id doesn't match origin")

        if role_id == "":
            raise SynapseError(400, "role_id cannot be empty string")

        resp = yield self.handler.update_group_role(
            group_id, requester_user_id, role_id, content,
        )

        defer.returnValue((200, resp))

    @defer.inlineCallbacks
    def on_DELETE(self, origin, content, query, group_id, role_id):
        requester_user_id = parse_string_from_args(query, "requester_user_id")
        if get_domain_from_id(requester_user_id) != origin:
            raise SynapseError(403, "requester_user_id doesn't match origin")

        if role_id == "":
            raise SynapseError(400, "role_id cannot be empty string")

        resp = yield self.handler.delete_group_role(
            group_id, requester_user_id, role_id,
        )

        defer.returnValue((200, resp))


class FederationGroupsSummaryUsersServlet(BaseFederationServlet):
    """Add/remove a user from the group summary, with optional role.

    Matches both:
        - /groups/:group/summary/users/:user_id
        - /groups/:group/summary/roles/:role/users/:user_id
    """
    PATH = (
        "/groups/(?P<group_id>[^/]*)/summary"
        "(/roles/(?P<role_id>[^/]+))?"
        "/users/(?P<user_id>[^/]*)"
    )

    @defer.inlineCallbacks
    def on_POST(self, origin, content, query, group_id, role_id, user_id):
        requester_user_id = parse_string_from_args(query, "requester_user_id")
        if get_domain_from_id(requester_user_id) != origin:
            raise SynapseError(403, "requester_user_id doesn't match origin")

        if role_id == "":
            raise SynapseError(400, "role_id cannot be empty string")

        resp = yield self.handler.update_group_summary_user(
            group_id, requester_user_id,
            user_id=user_id,
            role_id=role_id,
            content=content,
        )

        defer.returnValue((200, resp))

    @defer.inlineCallbacks
    def on_DELETE(self, origin, content, query, group_id, role_id, user_id):
        requester_user_id = parse_string_from_args(query, "requester_user_id")
        if get_domain_from_id(requester_user_id) != origin:
            raise SynapseError(403, "requester_user_id doesn't match origin")

        if role_id == "":
            raise SynapseError(400, "role_id cannot be empty string")

        resp = yield self.handler.delete_group_summary_user(
            group_id, requester_user_id,
            user_id=user_id,
            role_id=role_id,
        )

        defer.returnValue((200, resp))


class FederationGroupsBulkPublicisedServlet(BaseFederationServlet):
    """Get roles in a group
    """
    PATH = (
        "/get_groups_publicised"
    )

    @defer.inlineCallbacks
    def on_POST(self, origin, content, query):
        resp = yield self.handler.bulk_get_publicised_groups(
            content["user_ids"], proxy=False,
        )

        defer.returnValue((200, resp))


class FederationGroupsSettingJoinPolicyServlet(BaseFederationServlet):
    """Sets whether a group is joinable without an invite or knock
    """
    PATH = "/groups/(?P<group_id>[^/]*)/settings/m.join_policy"

    @defer.inlineCallbacks
    def on_PUT(self, origin, content, query, group_id):
        requester_user_id = parse_string_from_args(query, "requester_user_id")
        if get_domain_from_id(requester_user_id) != origin:
            raise SynapseError(403, "requester_user_id doesn't match origin")

        new_content = yield self.handler.set_group_join_policy(
            group_id, requester_user_id, content
        )

        defer.returnValue((200, new_content))


class RoomComplexityServlet(BaseFederationServlet):
<<<<<<< HEAD
=======
    """
    Indicates to other servers how complex (and therefore likely
    resource-intensive) a public room this server knows about is.
    """
>>>>>>> 82d9d524
    PATH = "/rooms/(?P<room_id>[^/]*)/complexity"
    PREFIX = FEDERATION_UNSTABLE_PREFIX

    @defer.inlineCallbacks
    def on_GET(self, origin, content, query, room_id):

        store = self.handler.hs.get_datastore()

        is_public = yield store.is_room_world_readable_or_publicly_joinable(
            room_id
        )

        if not is_public:
            raise SynapseError(404, "Room not found", errcode=Codes.INVALID_PARAM)

        complexity = yield store.get_room_complexity(room_id)
        defer.returnValue((200, complexity))


FEDERATION_SERVLET_CLASSES = (
    FederationSendServlet,
    FederationEventServlet,
    FederationStateServlet,
    FederationStateIdsServlet,
    FederationBackfillServlet,
    FederationQueryServlet,
    FederationMakeJoinServlet,
    FederationMakeLeaveServlet,
    FederationEventServlet,
    FederationSendJoinServlet,
    FederationSendLeaveServlet,
    FederationV1InviteServlet,
    FederationV2InviteServlet,
    FederationQueryAuthServlet,
    FederationGetMissingEventsServlet,
    FederationEventAuthServlet,
    FederationClientKeysQueryServlet,
    FederationUserDevicesQueryServlet,
    FederationClientKeysClaimServlet,
    FederationThirdPartyInviteExchangeServlet,
    On3pidBindServlet,
    FederationVersionServlet,
    RoomComplexityServlet,
)

OPENID_SERVLET_CLASSES = (
    OpenIdUserInfo,
)

ROOM_LIST_CLASSES = (
    PublicRoomList,
)

GROUP_SERVER_SERVLET_CLASSES = (
    FederationGroupsProfileServlet,
    FederationGroupsSummaryServlet,
    FederationGroupsRoomsServlet,
    FederationGroupsUsersServlet,
    FederationGroupsInvitedUsersServlet,
    FederationGroupsInviteServlet,
    FederationGroupsAcceptInviteServlet,
    FederationGroupsJoinServlet,
    FederationGroupsRemoveUserServlet,
    FederationGroupsSummaryRoomsServlet,
    FederationGroupsCategoriesServlet,
    FederationGroupsCategoryServlet,
    FederationGroupsRolesServlet,
    FederationGroupsRoleServlet,
    FederationGroupsSummaryUsersServlet,
    FederationGroupsAddRoomsServlet,
    FederationGroupsAddRoomsConfigServlet,
    FederationGroupsSettingJoinPolicyServlet,
)


GROUP_LOCAL_SERVLET_CLASSES = (
    FederationGroupsLocalInviteServlet,
    FederationGroupsRemoveLocalUserServlet,
    FederationGroupsBulkPublicisedServlet,
)


GROUP_ATTESTATION_SERVLET_CLASSES = (
    FederationGroupsRenewAttestaionServlet,
)

DEFAULT_SERVLET_GROUPS = (
    "federation",
    "room_list",
    "group_server",
    "group_local",
    "group_attestation",
    "openid",
)


def register_servlets(hs, resource, authenticator, ratelimiter, servlet_groups=None):
    """Initialize and register servlet classes.

    Will by default register all servlets. For custom behaviour, pass in
    a list of servlet_groups to register.

    Args:
        hs (synapse.server.HomeServer): homeserver
        resource (TransportLayerServer): resource class to register to
        authenticator (Authenticator): authenticator to use
        ratelimiter (util.ratelimitutils.FederationRateLimiter): ratelimiter to use
        servlet_groups (list[str], optional): List of servlet groups to register.
            Defaults to ``DEFAULT_SERVLET_GROUPS``.
    """
    if not servlet_groups:
        servlet_groups = DEFAULT_SERVLET_GROUPS

    if "federation" in servlet_groups:
        for servletclass in FEDERATION_SERVLET_CLASSES:
            servletclass(
                handler=hs.get_federation_server(),
                authenticator=authenticator,
                ratelimiter=ratelimiter,
                server_name=hs.hostname,
            ).register(resource)

    if "openid" in servlet_groups:
        for servletclass in OPENID_SERVLET_CLASSES:
            servletclass(
                handler=hs.get_federation_server(),
                authenticator=authenticator,
                ratelimiter=ratelimiter,
                server_name=hs.hostname,
            ).register(resource)

    if "room_list" in servlet_groups:
        for servletclass in ROOM_LIST_CLASSES:
            servletclass(
                handler=hs.get_room_list_handler(),
                authenticator=authenticator,
                ratelimiter=ratelimiter,
                server_name=hs.hostname,
                deny_access=hs.config.restrict_public_rooms_to_local_users,
            ).register(resource)

    if "group_server" in servlet_groups:
        for servletclass in GROUP_SERVER_SERVLET_CLASSES:
            servletclass(
                handler=hs.get_groups_server_handler(),
                authenticator=authenticator,
                ratelimiter=ratelimiter,
                server_name=hs.hostname,
            ).register(resource)

    if "group_local" in servlet_groups:
        for servletclass in GROUP_LOCAL_SERVLET_CLASSES:
            servletclass(
                handler=hs.get_groups_local_handler(),
                authenticator=authenticator,
                ratelimiter=ratelimiter,
                server_name=hs.hostname,
            ).register(resource)

    if "group_attestation" in servlet_groups:
        for servletclass in GROUP_ATTESTATION_SERVLET_CLASSES:
            servletclass(
                handler=hs.get_groups_attestation_renewer(),
                authenticator=authenticator,
                ratelimiter=ratelimiter,
                server_name=hs.hostname,
            ).register(resource)<|MERGE_RESOLUTION|>--- conflicted
+++ resolved
@@ -1313,13 +1313,10 @@
 
 
 class RoomComplexityServlet(BaseFederationServlet):
-<<<<<<< HEAD
-=======
     """
     Indicates to other servers how complex (and therefore likely
     resource-intensive) a public room this server knows about is.
     """
->>>>>>> 82d9d524
     PATH = "/rooms/(?P<room_id>[^/]*)/complexity"
     PREFIX = FEDERATION_UNSTABLE_PREFIX
 
