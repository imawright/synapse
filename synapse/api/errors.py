--- conflicted
+++ resolved
@@ -34,11 +34,8 @@
     LIMIT_EXCEEDED = "M_LIMIT_EXCEEDED"
     CAPTCHA_NEEDED = "M_CAPTCHA_NEEDED"
     CAPTCHA_INVALID = "M_CAPTCHA_INVALID"
-<<<<<<< HEAD
-    MISSING_PARAM = "M_MISSING_PARAM"
-=======
+    MISSING_PARAM = "M_MISSING_PARAM",
     TOO_LARGE = "M_TOO_LARGE"
->>>>>>> 20923ffd
 
 
 class CodeMessageException(Exception):
