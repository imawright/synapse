--- conflicted
+++ resolved
@@ -16,8 +16,4 @@
 """ This is a reference implementation of a Matrix home server.
 """
 
-<<<<<<< HEAD
-__version__ = "0.9.2"
-=======
-__version__ = "0.9.2-r2"
->>>>>>> bc42ca12
+__version__ = "0.9.2-r2"