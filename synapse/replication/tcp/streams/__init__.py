# -*- coding: utf-8 -*-
# Copyright 2017 Vector Creations Ltd
# Copyright 2019 New Vector Ltd
#
# Licensed under the Apache License, Version 2.0 (the "License");
# you may not use this file except in compliance with the License.
# You may obtain a copy of the License at
#
#     http://www.apache.org/licenses/LICENSE-2.0
#
# Unless required by applicable law or agreed to in writing, software
# distributed under the License is distributed on an "AS IS" BASIS,
# WITHOUT WARRANTIES OR CONDITIONS OF ANY KIND, either express or implied.
# See the License for the specific language governing permissions and
# limitations under the License.

"""Defines all the valid streams that clients can subscribe to, and the format
of the rows returned by each stream.

Each stream is defined by the following information:

    stream name:        The name of the stream
    row type:           The type that is used to serialise/deserialse the row
    current_token:      The function that returns the current token for the stream
    update_function:    The function that returns a list of updates between two tokens
"""
<<<<<<< HEAD

from typing import Dict, Type

from synapse.replication.tcp.streams import _base, events, federation
from synapse.replication.tcp.streams._base import Stream
=======
from synapse.replication.tcp.streams._base import (
    AccountDataStream,
    BackfillStream,
    CachesStream,
    DeviceListsStream,
    GroupServerStream,
    PresenceStream,
    PublicRoomsStream,
    PushersStream,
    PushRulesStream,
    ReceiptsStream,
    TagAccountDataStream,
    ToDeviceStream,
    TypingStream,
    UserSignatureStream,
)
from synapse.replication.tcp.streams.events import EventsStream
from synapse.replication.tcp.streams.federation import FederationStream
>>>>>>> b3cee0ce

STREAMS_MAP = {
    stream.NAME: stream
    for stream in (
        EventsStream,
        BackfillStream,
        PresenceStream,
        TypingStream,
        ReceiptsStream,
        PushRulesStream,
        PushersStream,
        CachesStream,
        PublicRoomsStream,
        DeviceListsStream,
        ToDeviceStream,
        FederationStream,
        TagAccountDataStream,
        AccountDataStream,
        GroupServerStream,
        UserSignatureStream,
    )
<<<<<<< HEAD
}  # type: Dict[str, Type[_base.Stream]]


__all__ = ["Stream", "STREAMS_MAP"]
=======
}

__all__ = [
    "STREAMS_MAP",
    "BackfillStream",
    "PresenceStream",
    "TypingStream",
    "ReceiptsStream",
    "PushRulesStream",
    "PushersStream",
    "CachesStream",
    "PublicRoomsStream",
    "DeviceListsStream",
    "ToDeviceStream",
    "TagAccountDataStream",
    "AccountDataStream",
    "GroupServerStream",
    "UserSignatureStream",
]
>>>>>>> b3cee0ce
<|MERGE_RESOLUTION|>--- conflicted
+++ resolved
@@ -24,13 +24,8 @@
     current_token:      The function that returns the current token for the stream
     update_function:    The function that returns a list of updates between two tokens
 """
-<<<<<<< HEAD
-
 from typing import Dict, Type
 
-from synapse.replication.tcp.streams import _base, events, federation
-from synapse.replication.tcp.streams._base import Stream
-=======
 from synapse.replication.tcp.streams._base import (
     AccountDataStream,
     BackfillStream,
@@ -42,6 +37,7 @@
     PushersStream,
     PushRulesStream,
     ReceiptsStream,
+    Stream,
     TagAccountDataStream,
     ToDeviceStream,
     TypingStream,
@@ -49,7 +45,6 @@
 )
 from synapse.replication.tcp.streams.events import EventsStream
 from synapse.replication.tcp.streams.federation import FederationStream
->>>>>>> b3cee0ce
 
 STREAMS_MAP = {
     stream.NAME: stream
@@ -71,13 +66,7 @@
         GroupServerStream,
         UserSignatureStream,
     )
-<<<<<<< HEAD
-}  # type: Dict[str, Type[_base.Stream]]
-
-
-__all__ = ["Stream", "STREAMS_MAP"]
-=======
-}
+}  # type: Dict[str, Type[Stream]]
 
 __all__ = [
     "STREAMS_MAP",
@@ -95,5 +84,4 @@
     "AccountDataStream",
     "GroupServerStream",
     "UserSignatureStream",
-]
->>>>>>> b3cee0ce
+]