--- conflicted
+++ resolved
@@ -81,13 +81,6 @@
             where_clause="type='m.room.member'",
         )
 
-<<<<<<< HEAD
-        self._state_group_cache = DictionaryCache(
-            "*stateGroupCache*", 500000 * CACHE_SIZE_FACTOR
-        )
-
-=======
->>>>>>> ab335edb
     @cached(max_entries=100000, iterable=True)
     def get_current_state_ids(self, room_id):
         """Get the current state event ids for a room based on the
