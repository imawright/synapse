--- conflicted
+++ resolved
@@ -1,12 +1,4 @@
-<<<<<<< HEAD
-<<<<<<< HEAD
 /* Copyright 2015 OpenMarket Ltd
-=======
-/* Copyright 2014 OpenMarket Ltd
->>>>>>> fc946f3b8da8c7f71a9c25bf542c04472147bc5b
-=======
-/* Copyright 2015 OpenMarket Ltd
->>>>>>> 84b78c3b
  *
  * Licensed under the Apache License, Version 2.0 (the "License");
  * you may not use this file except in compliance with the License.
@@ -25,10 +17,7 @@
     event_id TEXT NOT NULL,
     reason TEXT NOT NULL,
     last_check TEXT NOT NULL,
-<<<<<<< HEAD
     root_rejected TEXT,
-=======
->>>>>>> 84b78c3b
     CONSTRAINT ev_id UNIQUE (event_id) ON CONFLICT REPLACE
 );
 
@@ -63,4 +52,4 @@
   UNIQUE(user_name, rule_id)
 );
 
-CREATE INDEX IF NOT EXISTS push_rules_user_name on push_rules (user_name);
+CREATE INDEX IF NOT EXISTS push_rules_user_name on push_rules (user_name);