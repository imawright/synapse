# -*- coding: utf-8 -*-
# Copyright 2018 New Vector
#
# Licensed under the Apache License, Version 2.0 (the "License");
# you may not use this file except in compliance with the License.
# You may obtain a copy of the License at
#
#     http://www.apache.org/licenses/LICENSE-2.0
#
# Unless required by applicable law or agreed to in writing, software
# distributed under the License is distributed on an "AS IS" BASIS,
# WITHOUT WARRANTIES OR CONDITIONS OF ANY KIND, either express or implied.
# See the License for the specific language governing permissions and
# limitations under the License.
from mock import Mock

from twisted.internet import defer

from synapse.api.constants import UserTypes

from tests.unittest import HomeserverTestCase

FORTY_DAYS = 40 * 24 * 60 * 60


class MonthlyActiveUsersTestCase(HomeserverTestCase):
    def make_homeserver(self, reactor, clock):

        hs = self.setup_test_homeserver()
        self.store = hs.get_datastore()
        hs.config.limit_usage_by_mau = True
        hs.config.max_mau_value = 50

        # Advance the clock a bit
        reactor.advance(FORTY_DAYS)

        return hs

    def test_initialise_reserved_users(self):
        self.hs.config.max_mau_value = 5
        user1 = "@user1:server"
        user1_email = "user1@matrix.org"
        user2 = "@user2:server"
        user2_email = "user2@matrix.org"
        threepids = [
            {'medium': 'email', 'address': user1_email},
            {'medium': 'email', 'address': user2_email},
        ]
        user_num = len(threepids)

        self.store.register(user_id=user1, token="123", password_hash=None)
        self.store.register(user_id=user2, token="456", password_hash=None)
        self.pump()

        now = int(self.hs.get_clock().time_msec())
        self.store.user_add_threepid(user1, "email", user1_email, now, now)
        self.store.user_add_threepid(user2, "email", user2_email, now, now)

        self.store.runInteraction(
            "initialise", self.store._initialise_reserved_users, threepids
        )
        self.pump()

        active_count = self.store.get_monthly_active_count()

        # Test total counts
        self.assertEquals(self.get_success(active_count), user_num)

        # Test user is marked as active
        timestamp = self.store.user_last_seen_monthly_active(user1)
        self.assertTrue(self.get_success(timestamp))
        timestamp = self.store.user_last_seen_monthly_active(user2)
        self.assertTrue(self.get_success(timestamp))

        # Test that users are never removed from the db.
        self.hs.config.max_mau_value = 0

        self.reactor.advance(FORTY_DAYS)

        self.store.reap_monthly_active_users()
        self.pump()

        active_count = self.store.get_monthly_active_count()
        self.assertEquals(self.get_success(active_count), user_num)

        # Test that regular users are removed from the db
        ru_count = 2
        self.store.upsert_monthly_active_user("@ru1:server")
        self.store.upsert_monthly_active_user("@ru2:server")
        self.pump()

        active_count = self.store.get_monthly_active_count()
        self.assertEqual(self.get_success(active_count), user_num + ru_count)
        self.hs.config.max_mau_value = user_num
        self.store.reap_monthly_active_users()
        self.pump()

        active_count = self.store.get_monthly_active_count()
        self.assertEquals(self.get_success(active_count), user_num)

    def test_can_insert_and_count_mau(self):
        count = self.store.get_monthly_active_count()
        self.assertEqual(0, self.get_success(count))

        self.store.upsert_monthly_active_user("@user:server")
        self.pump()

        count = self.store.get_monthly_active_count()
        self.assertEqual(1, self.get_success(count))

    def test_user_last_seen_monthly_active(self):
        user_id1 = "@user1:server"
        user_id2 = "@user2:server"
        user_id3 = "@user3:server"

        result = self.store.user_last_seen_monthly_active(user_id1)
        self.assertFalse(self.get_success(result) == 0)

        self.store.upsert_monthly_active_user(user_id1)
        self.store.upsert_monthly_active_user(user_id2)
        self.pump()

        result = self.store.user_last_seen_monthly_active(user_id1)
        self.assertGreater(self.get_success(result), 0)

        result = self.store.user_last_seen_monthly_active(user_id3)
        self.assertNotEqual(self.get_success(result), 0)

    def test_reap_monthly_active_users(self):
        self.hs.config.max_mau_value = 5
        initial_users = 10
        for i in range(initial_users):
            self.store.upsert_monthly_active_user("@user%d:server" % i)
        self.pump()

        count = self.store.get_monthly_active_count()
        self.assertTrue(self.get_success(count), initial_users)

        self.store.reap_monthly_active_users()
        self.pump()
        count = self.store.get_monthly_active_count()
        self.assertEquals(
            self.get_success(count), initial_users - self.hs.config.max_mau_value
        )

        self.reactor.advance(FORTY_DAYS)
        self.store.reap_monthly_active_users()
        self.pump()

        count = self.store.get_monthly_active_count()
        self.assertEquals(self.get_success(count), 0)

    def test_populate_monthly_users_is_guest(self):
        # Test that guest users are not added to mau list
        user_id = "user_id"
        self.store.register(
            user_id=user_id, token="123", password_hash=None, make_guest=True
        )
        self.store.upsert_monthly_active_user = Mock()
        self.store.populate_monthly_active_users(user_id)
        self.pump()
        self.store.upsert_monthly_active_user.assert_not_called()

    def test_populate_monthly_users_should_update(self):
        self.store.upsert_monthly_active_user = Mock()

        self.store.is_trial_user = Mock(
            return_value=defer.succeed(False)
        )

        self.store.user_last_seen_monthly_active = Mock(
            return_value=defer.succeed(None)
        )
        self.store.populate_monthly_active_users('user_id')
        self.pump()
        self.store.upsert_monthly_active_user.assert_called_once()

    def test_populate_monthly_users_should_not_update(self):
        self.store.upsert_monthly_active_user = Mock()

        self.store.is_trial_user = Mock(
            return_value=defer.succeed(False)
        )
        self.store.user_last_seen_monthly_active = Mock(
            return_value=defer.succeed(
                self.hs.get_clock().time_msec()
            )
        )
        self.store.populate_monthly_active_users('user_id')
        self.pump()
        self.store.upsert_monthly_active_user.assert_not_called()

    def test_get_reserved_real_user_account(self):
        # Test no reserved users, or reserved threepids
        count = self.store.get_registered_reserved_users_count()
        self.assertEquals(self.get_success(count), 0)
        # Test reserved users but no registered users

        user1 = '@user1:example.com'
        user2 = '@user2:example.com'
        user1_email = 'user1@example.com'
        user2_email = 'user2@example.com'
        threepids = [
            {'medium': 'email', 'address': user1_email},
            {'medium': 'email', 'address': user2_email},
        ]
        self.hs.config.mau_limits_reserved_threepids = threepids
        self.store.runInteraction(
            "initialise", self.store._initialise_reserved_users, threepids
        )

        self.pump()
        count = self.store.get_registered_reserved_users_count()
        self.assertEquals(self.get_success(count), 0)

        # Test reserved registed users
        self.store.register(user_id=user1, token="123", password_hash=None)
        self.store.register(user_id=user2, token="456", password_hash=None)
        self.pump()

        now = int(self.hs.get_clock().time_msec())
        self.store.user_add_threepid(user1, "email", user1_email, now, now)
        self.store.user_add_threepid(user2, "email", user2_email, now, now)
        count = self.store.get_registered_reserved_users_count()
        self.assertEquals(self.get_success(count), len(threepids))

<<<<<<< HEAD
    def test_support_user_not_add_to_mau_limits(self):
        count = self.store.get_monthly_active_count()
        self.pump()
        self.assertEqual(self.get_success(count), 0)
        support_user_id = '@support:test'
        self.store.register(
            user_id=support_user_id,
            token="123",
            password_hash=None,
            user_type=UserTypes.SUPPORT
        )

        self.store.upsert_monthly_active_user(support_user_id)
        count = self.store.get_monthly_active_count()
        self.pump()
        self.assertEqual(self.get_success(count), 0)
=======
    def test_track_monthly_users_without_cap(self):
        self.hs.config.limit_usage_by_mau = False
        self.hs.config.mau_stats_only = True
        self.hs.config.max_mau_value = 1  # should not matter

        count = self.store.get_monthly_active_count()
        self.assertEqual(0, self.get_success(count))

        self.store.upsert_monthly_active_user("@user1:server")
        self.store.upsert_monthly_active_user("@user2:server")
        self.pump()

        count = self.store.get_monthly_active_count()
        self.assertEqual(2, self.get_success(count))

    def test_no_users_when_not_tracking(self):
        self.hs.config.limit_usage_by_mau = False
        self.hs.config.mau_stats_only = False
        self.store.upsert_monthly_active_user = Mock()

        self.store.populate_monthly_active_users("@user:sever")
        self.pump()

        self.store.upsert_monthly_active_user.assert_not_called()
>>>>>>> e8690dec
<|MERGE_RESOLUTION|>--- conflicted
+++ resolved
@@ -224,7 +224,7 @@
         count = self.store.get_registered_reserved_users_count()
         self.assertEquals(self.get_success(count), len(threepids))
 
-<<<<<<< HEAD
+
     def test_support_user_not_add_to_mau_limits(self):
         count = self.store.get_monthly_active_count()
         self.pump()
@@ -241,7 +241,7 @@
         count = self.store.get_monthly_active_count()
         self.pump()
         self.assertEqual(self.get_success(count), 0)
-=======
+
     def test_track_monthly_users_without_cap(self):
         self.hs.config.limit_usage_by_mau = False
         self.hs.config.mau_stats_only = True
@@ -266,4 +266,3 @@
         self.pump()
 
         self.store.upsert_monthly_active_user.assert_not_called()
->>>>>>> e8690dec
